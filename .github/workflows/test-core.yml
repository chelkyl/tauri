# Copyright 2019-2021 Tauri Programme within The Commons Conservancy
# SPDX-License-Identifier: Apache-2.0
# SPDX-License-Identifier: MIT

name: test core

on:
  pull_request:
    paths:
      - '.github/workflows/test-core.yml'
      - 'core/**'
      - 'examples/**'
<<<<<<< HEAD
      - 'tauri/**'
      - 'tauri-utils/**'
      - 'tauri-api/**'
      - 'tauri-macros/**'
      - 'tauri-updater/**'
=======
>>>>>>> 44fc65c7
      - 'cli/**'

env:
  RUST_BACKTRACE: 1

jobs:
  build-tauri-core:
    runs-on: ${{ matrix.platform }}

    strategy:
      fail-fast: false
      matrix:
        platform: [ubuntu-latest, macos-latest, windows-latest]

    steps:
      - uses: actions/checkout@v2
      - name: install stable
        uses: actions-rs/toolchain@v1
        with:
          toolchain: stable
      - name: install webkit2gtk (ubuntu only)
        if: matrix.platform == 'ubuntu-latest'
        run: |
          sudo apt-get update
          sudo apt-get install -y webkit2gtk-4.0
      - name: test
        run: |
          cargo test

  test-tauri-cli:
    runs-on: ${{ matrix.platform }}

    strategy:
      fail-fast: false
      matrix:
        platform: [ubuntu-latest, macos-latest, windows-latest]

    steps:
      - uses: actions/checkout@v2
      - name: install stable
        uses: actions-rs/toolchain@v1
        with:
          toolchain: stable
          override: true
      - name: build api
        working-directory: ./api
        run: yarn && yarn build
      - name: build CLI
        uses: actions-rs/cargo@v1
        with:
          command: build
          args: --manifest-path ./cli/core/Cargo.toml

  test-tauri-js-cli:
    runs-on: ${{ matrix.platform }}

    strategy:
      fail-fast: false
      matrix:
        platform: [ubuntu-latest, macos-latest, windows-latest]

    steps:
      - uses: actions/checkout@v2
      - name: install webkit2gtk (ubuntu only)
        if: matrix.platform == 'ubuntu-latest'
        run: |
          sudo apt-get update
          sudo apt-get install -y webkit2gtk-4.0
      - name: test
        timeout-minutes: 30
        run: |
          cd ./cli/tauri.js
          yarn
          yarn test
      - name: run release build
        timeout-minutes: 15
        working-directory: cli/tauri.js
        run: yarn build-release<|MERGE_RESOLUTION|>--- conflicted
+++ resolved
@@ -10,14 +10,6 @@
       - '.github/workflows/test-core.yml'
       - 'core/**'
       - 'examples/**'
-<<<<<<< HEAD
-      - 'tauri/**'
-      - 'tauri-utils/**'
-      - 'tauri-api/**'
-      - 'tauri-macros/**'
-      - 'tauri-updater/**'
-=======
->>>>>>> 44fc65c7
       - 'cli/**'
 
 env:
